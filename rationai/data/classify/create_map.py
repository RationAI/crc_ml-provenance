--- conflicted
+++ resolved
@@ -54,28 +54,7 @@
     def __init__(self, config: CreateMapConfig):
         self.config = config
         self.center_filter_np = self.__get_center_filter()
-<<<<<<< HEAD
         # TODO: Copy config to output_path
-=======
-        self.__prepare_dir_structure()
-        # TODO: Copy config to output_path
-
-    def __prepare_dir_structure(self):
-        # Base output dir
-        self.config.output_path.mkdir(mode=0o770, parents=True, exist_ok=True)
-
-        # Create mask directories
-        masks_dir = self.config.output_path / 'masks'
-        masks_dir.mkdir(mode=0o770, parents=True, exist_ok=True)
-        (masks_dir / 'bg' / 'bg_init').mkdir(mode=0o770, parents=True, exist_ok=True)
-        (masks_dir / 'bg' / 'bg_final').mkdir(mode=0o770, parents=True, exist_ok=True)
-        (masks_dir / 'bg' / 'bg_annot').mkdir(mode=0o770, parents=True, exist_ok=True)
-        (masks_dir / 'annotations').mkdir(mode=0o770, parents=True, exist_ok=True)
-
-        # Create coord maps directories
-        coord_maps_dir = self.config.output_path / 'coord_maps'
-        coord_maps_dir.mkdir(mode=0o770, parents=True, exist_ok=True)
->>>>>>> 739b8623
 
     def __call__(self, slide_fp: Path) -> None:
         """Converts slide into a coordinate map of ROI Tiles.
@@ -601,17 +580,10 @@
         return annot_coverage, center_annot_coverage
 
     def __save_coord_map(self, coord_map_df: DataFrame, slide_fp: Path, annot_fp: Path) -> None:
-<<<<<<< HEAD
         if len(coord_map_df) > 0:
             log.info(f'[{self.slide_name}] Coord map with {len(coord_map_df)} ROI tiles saved.')
             dataset_slide_key = f'{self.config.group}/{self.slide_name}'
             SlideConverter.dataset_h5.append(dataset_slide_key, coord_map_df)
-=======
-        log.info(f'[{self.slide_name}] Coord map with {len(coord_map_df)} ROI tiles saved.')
-        if len(coord_map_df) > 0:
-            dataset_slide_key = f'{self.config.group}/{self.slide_name}'
-            self.dataset_h5.append(dataset_slide_key, coord_map_df)
->>>>>>> 739b8623
             self.__save_metadata(dataset_slide_key, slide_fp, annot_fp)
 
     def __save_metadata(self, dataset_slide_key: str, slide_fp: Path, annot_fp: Path) -> None:
@@ -623,32 +595,17 @@
         storer.attrs.sample_level = self.config.sample_level
 
 def main(args):
-<<<<<<< HEAD
     SlideConverter.dataset_h5 = pd.HDFStore((args.output_dir / args.output_dir.name).with_suffix('.h5'), 'w')
     for cfg in CreateMapConfig(args.config_fp):
-=======
-    dataset_h5 = None
-    for cfg in CreateMapConfig(args.config_fp):
-        # TODO: Should the dir creation be here?
-        cfg.output_path.mkdir(mode=0o770,parents=True, exist_ok=True)
-        dataset_h5 = dataset_h5 or pd.HDFStore((cfg.output_path / cfg.output_path.name).with_suffix('.h5'), 'w')
-
->>>>>>> 739b8623
         if False:
             for slide_fp in list(cfg.slide_dir.glob(cfg.pattern))[:2]:
                 SlideConverter(copy.deepcopy(cfg), dataset_h5)(slide_fp)
         else:
             log.info(f'Spawning {cfg.max_workers} workers.')
             with Pool(cfg.max_workers) as p:
-<<<<<<< HEAD
                 p.map(SlideConverter(copy.deepcopy(cfg)), list(cfg.slide_dir.glob(cfg.pattern))[:2])
 
     SlideConverter.dataset_h5.close()
-=======
-                p.map(SlideConverter(copy.deepcopy(cfg), dataset_h5), cfg.slide_dir.glob(cfg.pattern))
-
-    dataset_h5.close()
->>>>>>> 739b8623
 
 
 if __name__ == '__main__':
