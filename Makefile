--- conflicted
+++ resolved
@@ -15,21 +15,14 @@
 	$(PYTHON) -m rationai.training.experiments.slide_experiment_test $(TEST_CONFIG)
 
 help:
-<<<<<<< HEAD
 	@echo "This is a help string."
 
 clean:
 	@echo "Cleaning temporary masks."
-=======
-	@echo "This is a help string for slide converter."
 
-clean:
-	@echo "Cleaning temporary masks."
-
-run:
+convert:
 	@mkdir -p "$(OUTPUT_DIR)/masks/bg/bg_init/"
 	@mkdir -p "$(OUTPUT_DIR)/masks/bg/bg_annot/"
 	@mkdir -p "$(OUTPUT_DIR)/masks/bg/bg_final/"
 	@mkdir -p "$(OUTPUT_DIR)/masks/annotations/"
-	$(PYTHON) -m rationai.data.classify.slide_converter --config_fp $(CONFIG_FILE) --output_dir $(OUTPUT_DIR)
->>>>>>> 5c35f7a0
+	$(PYTHON) -m rationai.data.classify.slide_converter --config_fp $(CONFIG_FILE) --output_dir $(OUTPUT_DIR)